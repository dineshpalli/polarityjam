#
# This is a Shiny web application. You can run the application by clicking
# the 'Run App' button above.
#
# Find out more about building applications with Shiny here:
#
#    http://shiny.rstudio.com/
#
# ++++++++++++++++++++++++++++++++++++++++++++++++++++++++++++++++++++++++++++++++++++
# PolApp: Shiny app for plotting and comparing polarity data (beta 0.1)
# ++++++++++++++++++++++++++++++++++++++++++++++++++++++++++++++++++++++++++++++++++++
# author:  Wolfgang Giese
# e-mail address: wolfgang #dot# giese #at# mdc-berlin #dot# de


options(shiny.maxRequestSize = 30*1024^2)

library(shiny)
library(shinyFiles)
library(circular)
library(ggplot2)
library(shape)
library(shinyWidgets)
library(tools)
library(grid)
library(lattice)
library(gridExtra)
library(FNN)
library(tidyverse)
library(CircStats)
library(readxl)
#library(ggimage) 
library(fs)


# Create a reactive object here that we can share between all the sessions.
vals <- reactiveValues(count=0)

###### UI: User interface #########

ui <- navbarPage("PolApp - a web app for visualizing cell polarity data (beta 0.1)",
                 
                ### Panel A: Image stack histogram
                 
                tabPanel("Image stack histogram",
                          sidebarLayout(
                            sidebarPanel(
                              shinyDirButton("dir", "Input directory", "Upload"),
                              verbatimTextOutput("dir", placeholder = TRUE),
                              sliderInput("bins",
                                          "Number of bins:",
                                          min = 1,
                                          max = 30,
                                          value = 10),
                              sliderInput("max_golgi_nuclei_distance",
                                          "Max. distance nuclei to golgi",
                                          min = 0,
                                          max = 50,
                                          step = 0.1,
                                          value = 30),
                              selectInput("dataset", "Choose a dataset:",
                                          choices = c("merged_file","statistics_file")),
                              downloadButton("downloadData", "Download")
                            ),
                            # Show a plot of the generated distribution
                            mainPanel(
                              tabsetPanel(
                                tabPanel("Table", tableOutput("merged_stack")),
                                tabPanel("Plot", plotOutput("merged_plot", height = "860px")),
                                tabPanel("MultiPlot", plotOutput("multi_dist_plot", height = "860px")),
                                tabPanel("Statistics", tableOutput("merged_statistics"))
                              )
                            ))),
                 

            
           ### Panel B1: Single image analysis

           tabPanel("Single image analysis",
                    sidebarLayout(
                      sidebarPanel(
                        fileInput("SingleImageNuclei", "Nuclei positions",
                                  accept = c( "text/csv",
                                              "text/comma-separated-values,text/plain",
                                              ".csv",".xlsx")
                        ),    
                        tags$hr(),
                        checkboxInput("header_nuclei", "File upload", TRUE),
                        fileInput("SingleImageGolgi", "Golgi positions",
                                  accept = c( "text/csv",
                                              "text/comma-separated-values,text/plain",
                                              ".csv",".xlsx")
                        ), 
                        tags$hr(),
                        checkboxInput("header_golgi", "File upload", TRUE),
                        knobInput("flow_direction",
                                  "Flow direction (degree):",
                                  angleOffset = 90,
                                  angleArc = 360,
                                  min = 0,
                                  max = 360,
                                  value = 0),
                        sliderInput("max_golgi_nuclei_distance_single_image",
                                    "Max. distance nuclei to golgi",
                                    min = 0,
                                    max = 50,
                                    step = 0.1,
                                    value = 30),
                        checkboxInput("showNucleiLabels", "Show NucleusIDs", FALSE),
                        checkboxInput("showGolgiLabels", "Show GolgiIDs", FALSE),
                        selectInput("datasetSingleImage", "Choose a dataset:",
                                    choices = c("results_file","statistics_file","orientation_plot", "rose_histogram")),
                        fileInput("SingleImage", "Microscopic image",
                                  accept = c(".png", ".tiff", ".jpeg" )
                        ), 
                        tags$hr(),
                        checkboxInput("header_image", "File upload", TRUE),
                        sliderInput("scale_image",
                                    "Scale image",
                                    min = 0,
                                    max = 5.0,
                                    step = 0.01,
                                    value = 1.0),
                        # Button
                        downloadButton("downloadDataSingleImage", "Download")
                      ),
                      mainPanel(
                      tabsetPanel(
                        tabPanel("Plot", plotOutput("merge_nuclei_golgi", height = "1000px")),
                        tabPanel("Statistics", tableOutput("singleImageStatistics"))
                      )
                      ))),
           
           
           ### Panel B2 (remove): "Histogram"
           ### statistics for single image histograms
           
           tabPanel("Histogram",
                    sidebarLayout(
                      sidebarPanel(
                        #shinyFilesButton("file", "File select", "Please select a file", multiple = FALSE),
                        fileInput("file1", "Choose CSV File",
                                  accept = c( "text/csv",
                                              "text/comma-separated-values,text/plain",
                                              ".csv", ".xlsx")
                        ),      
                        tags$hr(),
                        checkboxInput("header", "File upload", TRUE),
                        sliderInput("bins",
                                    "Number of bins:",
                                    min = 1,
                                    max = 30,
                                    value = 10),
                        sliderInput("max_golgi_nuclei_distance",
                                    "Max. distance nuclei to golgi",
                                    min = 0,
                                    max = 5,
                                    step = 0.1,
                                    value = 5)
                      ),
                      # Show a plot of the generated distribution
                      mainPanel(
                        tabsetPanel(
                          tabPanel("Plot", plotOutput("distPlot")), 
                          tabPanel("OrientationPlot", plotOutput("orientationPlot")),
                          tabPanel("Table", tableOutput("contents")),
                          tabPanel("Summary", verbatimTextOutput("summary"))
                        )
                      ))),
           
           ### Panel C: Compare 
           ### statistical comparison of two histograms
           
           tabPanel("Compare",                    
                    sidebarLayout(
                      sidebarPanel(
                        fileInput("condition_1", "Condition 1",
                         accept = c( "text/csv",
                                     "text/comma-separated-values,text/plain",
                                     ".csv")
                         ),    
                         tags$hr(),
                         checkboxInput("header_cond1", "File upload", TRUE),
                         fileInput("condition_2", "Condition 2",
                                   accept = c( "text/csv",
                                               "text/comma-separated-values,text/plain",
                                               ".csv")
                         ), 
                         tags$hr(),
                         checkboxInput("header_cond2", "File upload", TRUE)
                      ),
                      mainPanel(
                        #tabPanel("Plot", plotOutput("comparison_plot", height = "1000px")),
                        
                        tabsetPanel(
                          tabPanel("Plot", plotOutput("comparison_plot", height = "1000px")),
                          tabPanel("CDF Plot", plotOutput("CDFPlot")), 
                          tabPanel("Statistics", tableOutput("comparison_statistics"))
                        )
                      )
                    ))
)



loadVolumes <- function (exclude = "") 
{
  "This function returns all volumes in a named list.
  TODO: check if built-in function would also work"
  
  osSystem <- Sys.info()["sysname"]
  if (osSystem == "Darwin") {
    volumes <- dir_ls("/Volumes")
    names(volumes) <- basename(volumes)
  }
  else if (osSystem == "Linux") {
    volumes <- c(Computer = "/")
    media <- c(media = '/media/')
    home <- c(home = '~')
    #media <- dir_ls("/media")
    #names(media) <- basename(media)
    volumes <- c(volumes,media,home)
  }
  else if (osSystem == "Windows") {
    wmic <- paste0(Sys.getenv("SystemRoot"), "\\System32\\Wbem\\WMIC.exe")
    if (!file.exists(wmic)) {
      message("\nThe wmic program does not seem to be in the default location")
      message("Please report this problem and include output from the command")
      message("'where wmic' to https://github.com/thomasp85/shinyFiles/issues")
      volumes <- Sys.getenv("HOMEDRIVE")
      volNames <- ""
    }
    else {
      volumes <- system(paste(wmic, "logicaldisk get Caption"), 
                        intern = T)
      volumes <- sub(" *\\r$", "", volumes)
      keep <- !tolower(volumes) %in% c("caption", 
                                       "")
      volumes <- volumes[keep]
      volNames <- system(paste(wmic, "logicaldisk get VolumeName"), 
                         intern = T)
      volNames <- sub(" *\\r$", "", volNames)
      volNames <- volNames[keep]
      volNames <- paste0(volNames, ifelse(volNames == "", 
                                          "", " "))
    }
    volNames <- paste0(volNames, "(", volumes, ")")
    names(volumes) <- volNames
    volumes <- gsub(":$", ":/", volumes)
  }
  else {
    stop("unsupported OS")
  }
  if (!is.null(exclude)) {
    volumes <- volumes[!names(volumes) %in% exclude]
  }
  volumes
}

# Define server logic
server <- function(input, output, session) {
  
  
  ### Panel A
  
  # function to choose directory for data from image stack
  volumes <- loadVolumes()
  print("Volumes")
  print(volumes)
  shinyDirChoose(
    input,
    'dir',
    roots = volumes#,
  )
  
  dir <- reactive(input$dir)
  stack_data_info <- reactiveValues(datapath = getwd())
  
  output$dir <- renderText({
    print(stack_data_info$datapath)
    stack_data_info$datapath
  })
  
  observeEvent(ignoreNULL = TRUE,
               eventExpr = {
                 input$dir
               },
               handlerExpr = {
               if (!"path" %in% names(dir())) return()

                rootdir <- normalizePath(paste(volumes[input$dir[[2]]][[1]]))
                stack_data_info$datapath <- file.path(rootdir,paste(unlist(dir()$path[-1]), collapse = .Platform$file.sep))
                 
                 #home <- normalizePath("~")
                 #stack_data_info$datapath <-
                 #  file.path(paste(unlist(dir()$path[-1]), collapse = .Platform$file.sep))
 
               })

  mergedStack <- reactive({
    "
    reactive function that reads all csv files 
    from the directory given in stack_data_info$datapath 
    and combines them into one data frame
    "
   
    datapath <- stack_data_info$datapath 
    
    # get list of files in the datapath
    file_list <- list.files(datapath)
    print("File_list")
    print(file_list)

    counter <- 1
    plist <- list()
    results_all_df <-data.frame()
    
    for (file_name in file_list[1:length(file_list)]){

      if (file_ext(file_name) == "csv") {
        results_df <- read.csv(paste0(datapath,"/",file_name))
        results_df <- cbind(results_df,  data.frame("filename"=rep(file_name, nrow(results_df))) )
        results_all_df  <- rbind(results_all_df, results_df )
      }
    }
    
    results_all_df
  })
  # end of merged stack function
  
  
  output$merged_stack <- renderTable({
    "
    function that the merged stack of polarity data and angles in table format
    "
    mergedStack()
  })
  
  mergedStatistics <- reactive({
    "
    reactive function that reads a stack of spreadsheet and returns a data frame 
    with descriptive statistics including circular mean, circular standard deviation 
    and nearest neighbours for the merged stack of data
    "
    
    results_df <- mergedStack()
    
    print("Data Frame:")
    print(head(results_df))
    
    threshold <- input$max_golgi_nuclei_distance
    if ("distance" %in% colnames(results_df)){
      results_df <- subset(results_df, results_df$distance < threshold)
    }
    
    source(file = paste0(getwd(),"/src/ciruclar_statistics.R"), local=T)

    values <- compute_polarity_index(results_df)
    print(values)
    polarity_index <- values[["polarity_index"]]
    angle_mean_deg <- values[["angle_mean_deg"]]
    
    angle_degree <- conversion.circular(results_df$angle_deg, units = "degrees", zero = 0, modulo = "2pi")
    
    variance_degree  <- var(angle_degree)
    mean_degree <- mean.circular(angle_degree)
    sd_degree  <- sd(angle_degree)
    median_degree  <- median(angle_degree)
    
    entity <- c("nucleus-golgi pairs", "circular sample mean (degree)",  "circular standard deviation (degree)", "circular median (degree)", "polarity index")
    value <- c(nrow(results_df), angle_mean_deg , sd_degree , median_degree, polarity_index)
    statistics_df <- data.frame(entity,value)
    
    statistics_df
    
  })
  
  output$merged_statistics <- renderTable({
    "
    function that shows the descriptive statistics of the merged data stack in table format
    "
    
    statistics_df <- mergedStatistics()
    statistics_df 
  })
  
  output$merged_plot <- renderPlot({
    
    results_all_df <- mergedStack()
    
    threshold <- input$max_golgi_nuclei_distance
    if ("distance" %in% colnames(results_all_df)){
      results_all_df <- subset(results_all_df, results_all_df$distance < threshold)
    }
    
    bin_size = 360/input$bins
    
<<<<<<< HEAD
    polar <- data.frame(Winkel2 = c(1.5, 2.34, 1.2, 3.45, 1.67, 2.61, 1.11, 13.2), 
                        value = c(0.1, 0.03, 0.02, 0.015, 0.01, 0.04, 0.09, 0.06))
    
    ggplot() +
      geom_histogram(aes(results_all_df$angle_deg),
=======
    source(file = paste0(getwd(),"/src/ciruclar_statistics.R"), local=T)
    values <- compute_polarity_index(results_all_df)
    print(values)
    polarity_index <- values[["polarity_index"]]
    angle_mean_deg <- values[["angle_mean_deg"]]
    
    p <- ggplot() +
      geom_histogram(aes(x = results_all_df$angle_deg, y = ..ncount..),
>>>>>>> ff27c0ab
                     breaks = seq(0, 360, bin_size),
                     colour = "black",
                     fill = "grey80") +
      ggtitle("cellular orientation") +
      theme(axis.text.x = element_text(size = 18)) +
      coord_polar(start = -pi/2.0, direction = -1) +
      scale_x_continuous(limits = c(0, 360),
                         breaks = (c(0, 90, 180, 270))) +
      theme_minimal(base_size = 14) +
      xlab(paste0("n = ", length(results_all_df$angle_rad))) +
      ylab("") +
      theme(axis.text.y=element_blank()) +
<<<<<<< HEAD
      scale_y_sqrt() +
      geom_segment(data = polar, aes(x = Winkel2, y = 0, xend = Winkel2, yend = value, fill = NA, color="black"))
     # geom_line(arrow = arrow()) +
      #geom_point()
=======
      scale_y_sqrt()
  p <- p + geom_segment(aes(x=angle_mean_deg, y=0, xend=angle_mean_deg, yend=polarity_index, color="red"))
  p
>>>>>>> ff27c0ab
      
  })  
  
  
  
  output$multi_dist_plot <- renderPlot({
    
    datapath <- stack_data_info$datapath
    print(datapath)
    
    file_list <- list.files(datapath)
    print(file_list)
    
    
    i <- 1
    angle_dists <- list()
    file_names <- list()
    
    results_all_df <- mergedStack()
    
    plist <- vector('list', length(unique(results_all_df$filename)))
    
    for(file_name in unique(results_all_df$filename)) {
      results_df <- subset(results_all_df, results_all_df$filename == file_name )
      
      x <- results_df$angle_deg
      angle_dists[[i]] <- x
      file_names[[i]] <- file_name
      i <- i+1
      
    }
    
    
    
    n <- length(angle_dists)
    nCol <- floor(sqrt(n))
    
    bin_size = 360/input$bins
    
    plotseries <- function(i){
      angle_dist <- angle_dists[[i]]
      file_name <- file_names[[i]]
      ggplot() +
        geom_histogram(aes(angle_dist),
                       breaks = seq(0, 360, bin_size),
                       colour = "black",
                       fill = "grey80") +
        ggtitle(file_name) +
        #theme(axis.text.x = element_text(size = 18)) +
        coord_polar(start = -pi/2.0, direction = -1) +
        scale_x_continuous(limits = c(0, 360),
                           breaks = (c(0, 90, 180, 270))) +
        #theme_minimal(base_size = 14) +
        xlab(paste0("n = ", length(angle_dist))) +
        ylab("") +
        theme(axis.text.y=element_blank()) +
        scale_y_sqrt()
    }
    
    #plotseries(2)
    
    myplots <- lapply(1:length(angle_dists), plotseries)
    
    #plotOutput(outputId, height = "400px")
    
    print(myplots)
    #myplots <- lapply(colnames(data2), plot_data_column, data = data2)
    grid.arrange(grobs = myplots, nrow = nCol) #, widths = list(10,10))
    
  })  
  

  ### Panel B1
  
  resultSingleImage <- reactive({
    "
    reactive function that reads a csv file with nuclei postitions and a csv file with golgi positions
    and returns a data frame with nucleus-golgi polarity vectors and polarity angles in degrees and radians
    with respect to a given flow direction
    "

    inFileNuclei <- input$SingleImageNuclei
    inFileGolgi <- input$SingleImageGolgi
    
    
    angle <- input$flow_direction*pi/180.0
    
    flow_vec = c(cos(angle),
                 sin(angle))
    
    if (is.null(inFileNuclei))
      return(NULL)
    if (is.null(inFileGolgi))
      return(NULL)
    
    print(inFileNuclei$datapath)
    print(inFileGolgi$datapath)
    if (file_ext(inFileNuclei$datapath) == "csv"){
      print(input$header_nuclei)
      nuclei_data <- read.csv(inFileNuclei$datapath, header = input$header_nuclei)
      golgi_data <- read.csv(inFileGolgi$datapath, header = input$header_golgi)
    }
    
    if (file_ext(inFileNuclei$datapath) == "xlsx"){
      #nuclei_data <- read.xlsx(inFileNuclei$datapath, 1,header = input$header_nuclei)
      #golgi_data <- read.xlsx(inFileGolgi$datapath, 1,header = input$header_nuclei)
      nuclei_data <- data.frame(read_excel(inFileNuclei$datapath, 1))#,header = input$header_nuclei)
      golgi_data <- data.frame(read_excel(inFileGolgi$datapath, 1))#,header = input$header_nuclei)
    }
    
    print(head(nuclei_data))
    print(head(golgi_data))
    
    find_nearest_neighbour <- function(x,y,position_data) {
      min_dist2 = (position_data[1,'X'] -x)**2
      min_dist2 = min_dist2 + (position_data[1,'Y'] -y)**2	
      min_X = position_data[1,'X']
      min_Y = position_data[1,'Y']
      
      index <- 1
      
      for(k in 2:nrow(position_data)) {
        dist2 = (position_data[k,'X'] -x)**2
        dist2 = dist2 + (position_data[k,'Y'] -y)**2
        if (dist2 < min_dist2) {
          min_dist2 = dist2
          min_X = position_data[k,'X']
          min_Y = position_data[k,'Y']
          index <- k
        }
      }
      return(index)
    }
    
    angle <- function(v1,v2){
      dot.prod <- v1%*%v2
      norm.v1 <- norm(v1,type="2")
      norm.v2 <- norm(v2,type="2")
      #theta <- acos(dot.prod / (norm.v1 * norm.v2))
      theta = atan2(v2[2], v2[1]) - atan2(v1[2], v1[1]);
      if (theta < 0) { theta = theta + 2 * pi;}
      as.numeric(theta)
    }
    
    results_df <- data.frame(X_nuclei=double(),
                             Y_nuclei=double(),
                             X_golgi=double(),
                             Y_golgi=double(),
                             distance=double(),
                             vector_X=double(),
                             vector_Y=double(),
                             angle_rad=double(),
                             angle_deg=double())
    
    
    for(i in 1:nrow(nuclei_data)) {
      row <- nuclei_data[i,]
      golgi_pos <- find_nearest_neighbour(row$X,row$Y,golgi_data)
      nuclei_pos <- find_nearest_neighbour(golgi_data[golgi_pos,'X'],golgi_data[golgi_pos,'Y'],nuclei_data)
      
      if (nuclei_pos == i) {
        golgi_X <- golgi_data[golgi_pos,'X']
        golgi_Y <- golgi_data[golgi_pos,'Y']
        nucleus_X <- nuclei_data[nuclei_pos,'X']
        nucleus_Y <- nuclei_data[nuclei_pos,'Y']
        
        distance = sqrt((golgi_X - nucleus_X)**2 + (golgi_Y - nucleus_Y)**2)
        vector_X = golgi_X - nucleus_X
        vector_Y = golgi_Y - nucleus_Y
        cell_vec = c(vector_X,vector_Y)
        angle_rad = angle(cell_vec,flow_vec)
        angle_deg = 180.0*angle_rad/pi
        results_df = rbind(results_df, c(nuclei_pos,golgi_pos,nucleus_X,nucleus_Y,golgi_X,golgi_Y,distance,vector_X,vector_Y,angle_rad,angle_deg))  
      }	
    }
    
    
    colnames(results_df) <- c("nucleus_ID","golgi_ID","X_nuclei","Y_nuclei","X_golgi","Y_golgi","distance","vector_X","vector_Y","angle_rad","angle_deg")
    
    results_df
  })
  
  singleImageStatistics <- reactive({ 
    "
    reactive function that reads a spreadsheet with nuclei postitions and a spreadsheet with golgi positions
    and returns a data frame with descriptive statistics including circular mean, circular standard deviation 
    and nearest neighbours
    "
    
    #TODO: remove code duplication here
    
    inFileNuclei <- input$SingleImageNuclei
    inFileGolgi <- input$SingleImageGolgi
    
    nuclei_data <- read.csv(inFileNuclei$datapath, header = input$header_nuclei)
    golgi_data <- read.csv(inFileGolgi$datapath, header = input$header_golgi)
    
    print(head(nuclei_data))
    print(head(golgi_data))
    
    #res <- get.knn(nuclei_data %>% select(X,Y), k=1)
    res <- get.knn(cbind(nuclei_data$X,nuclei_data$Y), k=1)
    mean_nn <- mean(res$nn.dist)
    
    res <- get.knn(cbind(nuclei_data$X,nuclei_data$Y), k=4)
    mean_4nn <- mean(res$nn.dist)

    
    results_df <- resultSingleImage()
    
    threshold <- input$max_golgi_nuclei_distance_single_image
    results_df <- subset(results_df, results_df$distance < threshold)
    
    print(results_df)
    
    #TODO: check if input is in intervall [0,360]
    
    angle_degree <- conversion.circular(results_df$angle_deg, units = "degrees", zero = pi)
    
    variance_degree  <- var(angle_degree)
    mean_degree <- mean(angle_degree)
    sd_degree  <- sd(angle_degree)
    median_degree  <- median(angle_degree)

    entity <- c("number nuclei positions", "number golgi positions", "nucleus-golgi pairs","mean nearest neighbour distances nuclei", "mean 4 nearest neighbour distances nuclei",
                "circular sample mean (degree)",  "circular standard deviation (degree)", "circular median (degree)")
    value <- c(nrow(nuclei_data), nrow(golgi_data), nrow(results_df), mean_nn, mean_4nn, mean_degree , sd_degree , median_degree)
    statistics_df <- data.frame(entity,value)
    
    statistics_df
    
    })
  
  
  output$singleImageStatistics <- renderTable({
    "
    function that shows the descriptive statistics in table format
    "
    
    statistics_df <- singleImageStatistics()
    
  })
  
  vectorPlot <- reactive({
    
    threshold <- input$max_golgi_nuclei_distance_single_image
    
    
    
    results_df <- resultSingleImage()
    
    results_df <- subset(results_df, distance < threshold)

    x_max <-  max(c(max(results_df$X_golgi),results_df$X_nuclei))*1.1
    y_max <-  max(c(max(results_df$Y_golgi),results_df$Y_nuclei))*1.1
    
    scale_image <- input$scale_image
    
    p4 <- ggplot(results_df) +
      geom_segment(aes(x = X_nuclei, y = y_max - Y_nuclei, xend =  X_golgi, yend = y_max - Y_golgi), arrow=arrow(length = unit(0.1,"cm")), size=0.5, color="red")+
      ggtitle("nuclei-golgi vectors") +
      xlim(0,x_max*scale_image) +
      ylim(0,x_max*scale_image) +
      xlab("x") +
      ylab("y") +
      theme_bw()

    inFileImage <- input$SingleImage
    if (!is.null(inFileImage)) {
      #p4 <- p4 +
      #  xlim(0,500) +
      #  ylim(0,500)
      img = inFileImage$datapath 
      p4 <- ggbackground(p4, img)
      

    }
    
    if (input$showGolgiLabels) 
      p4 <- p4 +  geom_text(aes( x = X_golgi, y = y_max - Y_golgi, label = golgi_ID) ) 
    if (input$showNucleiLabels) 
      p4 <- p4 + geom_text(aes( x = X_nuclei, y = y_max - Y_nuclei, label = nucleus_ID) )
    
    p4
    
  })  
  
  
  rose_histogram_single_image <- reactive({
    
    results_df <- resultSingleImage()
    
    threshold <- input$max_golgi_nuclei_distance_single_image
    
    results_df <- subset(results_df, results_df$distance < threshold)
    
    bin_size = 360/16
    
    #threshold <- input$max_golgi_nuclei_distance_single_image
    
    #results_df <- subset(results_df, results_df$distance < threshold)
    
    p1 <- ggplot() +
      geom_histogram(aes(results_df$angle_deg),
                     breaks = seq(0, 360, bin_size),
                     colour = "black",
                     fill = "grey80") +
      ggtitle("cellular orientation w.r.t flow") +
      theme(axis.text.x = element_text(size = 18)) +
      coord_polar(start = -pi/2.0, direction = -1) +
      scale_x_continuous(limits = c(0, 360),
                         breaks = (c(0, 90, 180, 270))) +
      theme_minimal(base_size = 14) +
      xlab(paste0("n = ", length(results_df$angle_rad))) +
      ylab("") +
      theme(axis.text.y=element_blank()) +
      scale_y_sqrt()
    
    p1
  })
  

    output$distPlot <- renderPlot({
        
        inFile <- input$file1
        
        if (is.null(inFile))
            return(NULL)
        
        print(list.files(inFile$datapath))
        
        results_df <- read.csv(inFile$datapath, header = input$header)
        
        
        results_df <- subset( results_df, results_df$distance < input$max_golgi_nuclei_distance)
        
        
        x <- results_df$angle_deg

        bin_size = 360/input$bins
        
        ggplot() +
            geom_histogram(aes(results_df$angle_deg),
                           breaks = seq(0, 360, bin_size),
                           colour = "black",
                           fill = "grey80") +
            ggtitle("cellular orientation") +
            theme(axis.text.x = element_text(size = 18)) +
            coord_polar(start = -pi/2.0, direction = -1) +
            scale_x_continuous(limits = c(0, 360),
                               breaks = (c(0, 90, 180, 270))) +
            theme_minimal(base_size = 14) +
            xlab(paste0("n = ", length(results_df$angle_rad))) +
            ylab("") +
            theme(axis.text.y=element_blank()) +
            scale_y_sqrt()
    })
    
    
    output$orientationPlot <- renderPlot({
      
        inFile <- input$file1
        
        if (is.null(inFile))
            return(NULL)
        
        results_df <- read.csv(inFile$datapath, header = input$header)

        scale_factor = 1.4453
        
        plot(NA,NA, xlim=c(0,10), ylim=c(0,10))
        
        Arrows(25,  975, 125, 975, lwd=10, arr.type="triangle", arr.width = 1.0, arr.col = "red", col="red")
        
        for(i in 1:nrow(results_df)){
          row <- results_df[i,]
          Arrows(row$X_nuclei*scale_factor,  row$Y_nuclei*scale_factor, row$X_golgi*scale_factor, row$Y_golgi*scale_factor, lwd=2, arr.type="triangle",arr.col = "yellow")
          
        }
    })
    
    output$merge_nuclei_golgi <- renderPlot({
      
      angle <- input$flow_direction*pi/180.0
      
      flow_vec = c(cos(angle),
                   sin(angle))
    
      results_df <- resultSingleImage()
      
      if (is.null(results_df))
        return(NULL)
      
      #bin_size = 360/input$bins
      bin_size = 360/16
      
      threshold <- input$max_golgi_nuclei_distance_single_image
      
      results_df <- subset(results_df, results_df$distance < threshold)

      
      p1 <- rose_histogram_single_image()
      
      p2 <- ggplot() +
          geom_segment(aes(x = 0.0, y = 0.0, xend =  flow_vec[1], yend = flow_vec[2], colour = "segment"), arrow=arrow(), size=2, color="blue")+
          ggtitle("flow direction") +
          xlim(-1.0,1.0) +
          ylim(-1.0,1.0) +
          theme_bw()
      
      #img <- png::readPNG("/media/wgiese/DATA/Projects/Olya/polarity_analysis/PolApp/arch+1_golgi.png")
      
      
      

      
      x    <- results_df$distance
      #bins <- seq(min(x), max(x), length.out = input$bins + 1)
      bins <- seq(min(x), max(x), length.out = 10)
      
      # draw the histogram with the specified number of bins
      #p3 <- hist(x, breaks = bins, col = 'darkgray', border = 'white')
      
      
      
      p3 <- ggplot(data=results_df, aes(results_df$distance)) + 
            geom_histogram(binwidth=2) + 
            geom_vline(xintercept=threshold, col="red") +
            xlab("nuclei-golgi distance") +
            ylab("count") +
            theme_bw()
            
      
      p4 <- vectorPlot() 
      
      #p4 <- ggplot() +
      #  geom_segment(aes(x = 0.0, y = 0.0, xend =  flow_vec[1], yend = flow_vec[2], colour = "segment"), arrow=arrow(), size=2, color="blue")+
      #  ggtitle("flow direction") +
      #  xlim(-1.0,1.0) +
      #  ylim(-1.0,1.0)
      
      
      #p3 <- ggplot(data=nuclei_data, aes(nuclei_data$Area)) + geom_histogram()
      
      #p4 <- ggplot(data=golgi_data, aes(golgi_data$Area)) + geom_histogram()
      
      grid.arrange(p1, p2, p3, p4, nrow = 2)
      
    })
    
    #print(merged_stack_df)
    
    output$downloadData <- downloadHandler(
      filename = function() {
        filename <- "merged_file.csv"
        if (input$dataset == "statistics_file"){
          filename <- "statistics_file.csv"
        }
        return(filename)
      },
      content = function(file) {
        if (input$dataset == "statistics_file"){
          return(write.csv(mergedStatistics(), file, row.names = FALSE))
        }
        else (
          return(write.csv(mergedStack(), file, row.names = FALSE))
        )
        
      }
    )
    
    output$downloadDataSingleImage <- downloadHandler(
      filename = function() {
        if (input$datasetSingleImage == "results_file"){
          filename <- "results_file.csv"
        }
        if (input$datasetSingleImage == "statistics_file"){
          filename <- "statistics_file.csv"
        }
        if (input$datasetSingleImage == "rose_histogram"){
          filename <- "rose_histogram.pdf"
        }
        if (input$datasetSingleImage == "orientation_plot"){
          filename <- "vector_plot.pdf"
        }
        filename
      },
      content = function(file) {
        if (input$datasetSingleImage == "results_file"){
          write.csv(resultSingleImage(), file, row.names = FALSE)
        }
        if (input$datasetSingleImage == "statistics_file"){
          write.csv(singleImageStatistics(), file, row.names = FALSE)
        }
        if (input$datasetSingleImage == "rose_histogram"){
          pdf(file, width=7,height=7)
          p <- rose_histogram_single_image()
          plot(p)
          dev.off()
        }
        if (input$datasetSingleImage == "orientation_plot"){
          pdf(file, width=7,height=7)
          p <- vectorPlot()
          plot(p)
          dev.off()
        }
      }
    )
    
    
    
    
    
    output$summary <- renderText({ 
        
        inFile <- input$file1
        
        if (is.null(inFile))
            return(NULL)
        
        results_df <- read.csv(inFile$datapath, header = input$header)
        
        cos_sum <- 0.0
        sin_sum <- 0.0
        mean_angle <- 0.0
        
        for (row in 1:nrow(results_df)) {
            #print(row)
            cos_sum <- cos_sum + cos(results_df[row,"angle_rad"]) 
            sin_sum <- sin_sum + sin(results_df[row,"angle_rad"]) 
        }
        
        if ( nrow(results_df) > 0) {
            #cos_sum <- cos_sum/nrow(results_df)
            #sin_sum <- sin_sum/nrow(results_df)
            mean_angle <- atan2(sin_sum/nrow(results_df),cos_sum/nrow(results_df))
        }
        
        print(angular.variance(results_df$angle_rad))
        #print(mean.circular(as.circular(results_df$angle_rad))*180.0/3.14)
        
        
        
        output1 <- paste0("Mean angle of the distribution ",mean_angle*180.0/3.14 ,"\n")
        output2 <- paste0("Variance angle of the distribution ",angular.variance(results_df$angle_rad)*180.0/3.14 ,"\n")
        
        
        
        
        
        output3 <- "For details of the computation see (\"Mean_of_circular_quantities\")\n"
        output4 <- "https://en.wikipedia.org/wiki/Mean_of_circular_quantities \n https://en.wikipedia.org/wiki/Directional_statistics"
        print(paste0(output1,output2,output3,output4))
        
    })
    
    
    output$contents <- renderTable({
        # input$file1 will be NULL initially. After the user selects
        # and uploads a file, it will be a data frame with 'name',
        # 'size', 'type', and 'datapath' columns. The 'datapath'
        # column will contain the local filenames where the data can
        # be found.
        inFile <- input$file1
        
        if (is.null(inFile))
            return(NULL)
        
        read.csv(inFile$datapath, header = input$header)
    })
    
    ### Panel C
    
    output$comparison_plot <- renderPlot({
      
      inFileCondition_1 <- input$condition_1
      inFileCondition_2 <- input$condition_2
      
      if (is.null(inFileCondition_1))
        return(NULL)
      if (is.null(inFileCondition_2))
        return(NULL)
      
      print(inFileCondition_1$datapath)
      print(inFileCondition_2$datapath)
      cond1_data <- read.csv(inFileCondition_1$datapath, header = input$header_cond1)
      cond2_data <- read.csv(inFileCondition_2$datapath, header = input$header_cond2)
      
      bin_size = 16
      
      p <- ggplot() +
        geom_histogram(aes(cond1_data$angle_deg),
                       breaks = seq(0, 360, bin_size),
                       colour = "black",
                       fill = "green", alpha = 0.2) +
        ggtitle("cellular orientation") +
        theme(axis.text.x = element_text(size = 18)) +
        coord_polar(start = -pi/2.0, direction = -1) +
        scale_x_continuous(limits = c(0, 360),
                           breaks = (c(0, 90, 180, 270))) +
        theme_minimal(base_size = 14) +
        xlab(paste0("n = ", length(cond1_data$angle_deg))) +
        ylab("") +
        theme(axis.text.y=element_blank()) +
        scale_y_sqrt()
      
      p <- p + geom_histogram(aes(cond2_data$angle_deg),
                              breaks = seq(0, 360, bin_size),
                              colour = "black",
                              fill = "red", alpha = 0.2)
      
      
      p1 <- ggplot() +
        geom_histogram(aes(cond1_data$angle_deg),
                       breaks = seq(0, 360, bin_size),
                       colour = "white",
                       fill = "blue",
                       alpha = 0.5) +
        geom_histogram(aes(cond2_data$angle_deg),
                       breaks = seq(0, 360, bin_size),
                       colour = "white",
                       fill = "red",
                       alpha = 0.5) +
        ggtitle(paste0(" ")) +
        theme(axis.text.x = element_text(size = 18)) +
        coord_polar(start = -pi/2.0, direction = -1) +
        scale_x_continuous(limits = c(0, 360),
                           breaks = (c(0, 90, 180, 270))) +
        theme_minimal(base_size = 14) +
        xlab("") +
        ylab("") +
        theme(axis.text.y=element_blank())+
        scale_y_sqrt()
      
      #print(wilcox.test(cond1_data$angle_rad, cond2_data$angle_rad, paired=FALSE)$p.value)
      
      p1
      #print(as.circular(cond1_data$angle_rad,type=radians))
      #circ.plot(cond1_data$angle_rad, cex =2.0)
    }) 
    
    
    comparisonStatistics <- reactive({
      "
      reactive function that reads a stack of spreadsheet and returns a data frame 
      with descriptive statistics including circular mean, circular standard deviation 
      and nearest neighbours for the merged stack of data
      "
      
      inFileCondition_1 <- input$condition_1
      inFileCondition_2 <- input$condition_2
      
      if (is.null(inFileCondition_1))
        return(NULL)
      if (is.null(inFileCondition_2))
        return(NULL)
      
      print(inFileCondition_1$datapath)
      print(inFileCondition_2$datapath)
      cond1_data <- read.csv(inFileCondition_1$datapath, header = input$header_cond1)
      cond2_data <- read.csv(inFileCondition_2$datapath, header = input$header_cond2)
      
      print(watson.two(cond1_data$angle_rad, cond2_data$angle_rad, alpha=0.05, plot=TRUE))
      #watson.two(data1, data2)
      watson.two(cond1_data$angle_rad, cond2_data$angle_rad)
      #print("Structure")
      #print(str(watson.two(cond1_data$angle_rad, cond2_data$angle_rad)))
      
      #statistics_df <- data.frame()
      #statistics_df
      
    })
    
    output$CDFPlot <- renderPlot({
      "
      function that shows the descriptive statistics in table format
      "
      inFileCondition_1 <- input$condition_1
      inFileCondition_2 <- input$condition_2
      
      if (is.null(inFileCondition_1))
        return(NULL)
      if (is.null(inFileCondition_2))
        return(NULL)
      
      print(inFileCondition_1$datapath)
      print(inFileCondition_2$datapath)
      cond1_data <- read.csv(inFileCondition_1$datapath, header = input$header_cond1)
      cond2_data <- read.csv(inFileCondition_2$datapath, header = input$header_cond2)
      
      watson.two(cond1_data$angle_rad, cond2_data$angle_rad, alpha=0.05, plot=TRUE)
    })
    
    
    output$comparison_statistics <- renderText({
      "
    function that shows the descriptive statistics in table format
    "
      
      statistics_df <- comparisonStatistics()
      statistics_df 
    })
        
}

# Run the application 
shinyApp(ui = ui, server = server)<|MERGE_RESOLUTION|>--- conflicted
+++ resolved
@@ -58,6 +58,7 @@
                                           max = 50,
                                           step = 0.1,
                                           value = 30),
+                              textInput("exp_condition", "Exp. condition", "condition A"),
                               selectInput("dataset", "Choose a dataset:",
                                           choices = c("merged_file","statistics_file")),
                               downloadButton("downloadData", "Download")
@@ -68,6 +69,7 @@
                                 tabPanel("Table", tableOutput("merged_stack")),
                                 tabPanel("Plot", plotOutput("merged_plot", height = "860px")),
                                 tabPanel("MultiPlot", plotOutput("multi_dist_plot", height = "860px")),
+                                
                                 tabPanel("Statistics", tableOutput("merged_statistics"))
                               )
                             ))),
@@ -314,6 +316,7 @@
     counter <- 1
     plist <- list()
     results_all_df <-data.frame()
+    tag <- FALSE
     
     for (file_name in file_list[1:length(file_list)]){
 
@@ -324,6 +327,12 @@
       }
     }
     
+    if (length(results_all_df) > 1) {
+      results_all_df$datapath <- datapath
+      results_all_df$experimental_condition <- input$exp_condition
+    }
+    
+    
     results_all_df
   })
   # end of merged stack function
@@ -394,23 +403,21 @@
     }
     
     bin_size = 360/input$bins
-    
-<<<<<<< HEAD
-    polar <- data.frame(Winkel2 = c(1.5, 2.34, 1.2, 3.45, 1.67, 2.61, 1.11, 13.2), 
-                        value = c(0.1, 0.03, 0.02, 0.015, 0.01, 0.04, 0.09, 0.06))
-    
-    ggplot() +
-      geom_histogram(aes(results_all_df$angle_deg),
-=======
+    exp_condition <- input$exp_condition
+    datapath <- stack_data_info$datapath 
+
     source(file = paste0(getwd(),"/src/ciruclar_statistics.R"), local=T)
     values <- compute_polarity_index(results_all_df)
     print(values)
-    polarity_index <- values[["polarity_index"]]
-    angle_mean_deg <- values[["angle_mean_deg"]]
+    
+    
+    #polarity_index <- values[["polarity_index"]]
+    #angle_mean_deg <- values[["angle_mean_deg"]]
+    #values <- data.frame(values)
+    #print(values)
     
     p <- ggplot() +
       geom_histogram(aes(x = results_all_df$angle_deg, y = ..ncount..),
->>>>>>> ff27c0ab
                      breaks = seq(0, 360, bin_size),
                      colour = "black",
                      fill = "grey80") +
@@ -420,20 +427,17 @@
       scale_x_continuous(limits = c(0, 360),
                          breaks = (c(0, 90, 180, 270))) +
       theme_minimal(base_size = 14) +
-      xlab(paste0("n = ", length(results_all_df$angle_rad))) +
+      xlab(sprintf("number of cells = : %s \n condition: %s", length(results_all_df$angle_rad), exp_condition)) +
       ylab("") +
-      theme(axis.text.y=element_blank()) +
-<<<<<<< HEAD
-      scale_y_sqrt() +
-      geom_segment(data = polar, aes(x = Winkel2, y = 0, xend = Winkel2, yend = value, fill = NA, color="black"))
-     # geom_line(arrow = arrow()) +
-      #geom_point()
-=======
+      #theme(axis.text.y=element_blank()) +
       scale_y_sqrt()
-  p <- p + geom_segment(aes(x=angle_mean_deg, y=0, xend=angle_mean_deg, yend=polarity_index, color="red"))
+
+  p <- p + geom_segment(data = values, aes(x=angle_mean_deg, y=0, xend=angle_mean_deg, yend=polarity_index, size = 2, color="red", lineend = "butt", ))+
+        #scale_linetype_manual("segment legend",values=c("segment legend"=2)) +
+        #theme(legend.title=element_blank())
+        theme(legend.position = "none")
   p
->>>>>>> ff27c0ab
-      
+
   })  
   
   
