--- conflicted
+++ resolved
@@ -279,16 +279,7 @@
 
     im_junction = img[:,:,int(parameters["channel_junction"])]
     im_marker = img[:,:,int(parameters["channel_expression_marker"])]
-    
-<<<<<<< HEAD
-    if parameters["plot_polarity"]:
-        plot_polarity(parameters, im_junction, [cell_mask, nuclei_mask, golgi_mask], single_cell_props, filename, output_path)
-    if parameters["plot_marker"]:
-        plot_marker(parameters, im_marker, [cell_mask, nuclei_mask, golgi_mask], single_cell_props, filename, output_path)
-    if parameters["plot_alignment"]:
-        plot_alignment(parameters, im_junction, [cell_mask, nuclei_mask, golgi_mask], single_cell_props, filename, output_path)
-
-=======
+
     if parameters["plot_polarity"] and (parameters["channel_golgi"] >= 0):
         plot_fcts.plot_polarity(parameters, im_junction, [cell_mask, nuclei_mask, golgi_mask], single_cell_props, filename)
     if parameters["plot_marker"] and (parameters["channel_nucleus"] >= 0):
@@ -300,7 +291,7 @@
         plot_fcts.plot_alignment(parameters, im_junction, [cell_mask, nuclei_mask], single_cell_props, filename)
     if parameters["plot_marker"] and (parameters["channel_nucleus"] < 0):
         plot_fcts.plot_alignment(parameters, im_junction, [cell_mask], single_cell_props, filename)
->>>>>>> f6c41645
+
 
     return single_cell_props
 
