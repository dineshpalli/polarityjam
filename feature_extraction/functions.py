import os
import yaml
import skimage.io
import numpy as np
import cellpose.utils
import cellpose.io
import cellpose.models
import scipy.ndimage as ndi
import skimage.filters 
import skimage.measure
import pandas as pd
import matplotlib.pyplot as plt
import matplotlib as mpl
import math
import numpy as np
import tifffile as tiff
from skimage.measure import regionprops
from skimage.future.graph import RAG
import networkx as nw
<<<<<<< HEAD
import plot_fcts

=======
from splot.esda import moran_scatterplot
from esda.moran import Moran_Local

#Run morans eye on the features you have gathered
#function requires a region adjancency graph with node associated features
#feature of choice can be passed to function in the feature argument "orientation" for instance
#depends math
def average_angles(angles):
    """Average (mean) of angles

    Return the average of an input sequence of angles. The result is between
    ``0`` and ``2 * math.pi``.
    If the average is not defined (e.g. ``average_angles([0, math.pi]))``,
    a ``ValueError`` is raised.
    """

    x = sum(math.cos(a) for a in angles)
    y = sum(math.sin(a) for a in angles)

    if x == 0 and y == 0:
        #raise ValueError(
        #    "The angle average of the inputs is undefined: %r" % angles)
        print("propper doggered innit")
        return(3.3)
    # To get outputs from -pi to +pi, delete everything but math.atan2() here.
    return np.rad2deg(math.fmod(math.atan2(y, x)+ 2 * math.pi, 2 * math.pi))
#depends skleanr rag
def remove_islands(frame_graph, mask):
    list_of_islands = []
    #Get list of islands - nodes with no neighbkluors,
    #remove nodes with neighbours
    #frame_graph = orientation_graph(dat_no_edges[i,:,:])
    for nodez in frame_graph.nodes:
        if len(list(frame_graph.neighbors(nodez))) == 0:
            list_of_islands.append(nodez)
    
    print(list_of_islands)
    #remove islands from image and graph
    for elemet in np.unique(list_of_islands):
        frame_graph.remove_node(elemet)
        mask[:,:][mask[:,:] == elemet] = 0
    return(frame_graph,mask)

##Border removal function assumes image is symmetrical
#neeed to full around a bit with values on lines 55-62 if not symmetrical
#depend np
def remove_edges(mask):
    segments = mask.astype("int")
    end_1,end_2 = mask.shape[0],mask.shape[1]

    start_1, start_2 = 0,0

    the_start = np.empty(mask.shape[0])
    the_start.fill(int(start_1))
    the_end = np.empty(mask.shape[0])
    the_end.fill(int(end_1 - 1 ))
    lower_right_arr = np.asarray(range(start_1,end_1))

    #list of points with 0, 0 - max
    roof = np.asarray([the_start,lower_right_arr])
    #list of of points with max 0-max
    floor = np.asarray([the_end,lower_right_arr])
    #list of point 0-max, 0
    left_wall = np.asarray([lower_right_arr,the_start])
    #list of point 0-max, max
    right_wall = np.asarray([lower_right_arr,the_end])

    concat_arr = np.hstack([left_wall,right_wall,roof,floor]).astype("int")
    x_indexed = segments[(concat_arr[1,:]),(concat_arr[0,:])]

    for elemet in np.unique(x_indexed):
        segments[segments == elemet] = 0
    return(segments)

#depends rag and regionprops
def orientation_graph(img):

    rag = RAG(img.astype("int"))
    rag.remove_node(0)

    regions = regionprops(img.astype("int"))
    for region in regions:
        rag.nodes[region['label']]['orientation'] = region['orientation']
        rag.nodes[region['label']]['area'] = region['area']
        rag.nodes[region['label']]['polarity'] = region['major_axis_length'] / region['minor_axis_length']
        rag.nodes[region['label']]['aspect_ratio'] = (region["bbox"][2] - region["bbox"][0]) / (region["bbox"][3] - region["bbox"][1])
    return(rag)

#depends pysal skleanr-rag
def morans_data_prep(rag,feature):
    weihgts = psy.lib.weights.W.from_networkx(rag)

    moron_eye_feature_list = []

    rag_labels = list(rag.nodes)
    moran_keys = weihgts.neighbors.keys()

    for nombritas in zip(rag_labels,moran_keys):
        #print(nombritas)
        #print(len(list(rag.neighbors(nombritas[0]))))
        #print(len(weihgts.neighbors[nombritas[1]]))

        feature2append = rag.nodes[nombritas[0]]
        single_feature = (feature2append[feature])

        moron_eye_feature_list.append(single_feature)

    return(moron_eye_feature_list,weihgts)

# weights, feature_list = morans_I(features_no_island_Edges,'orientation')

#carry out morans I and local morans, get stuff out of them
#should not that your feature from previous function is used
#depends pysal
def run_morans(moron_eye_feature_list,weihgts):
    mi = psy.explore.esda.Moran(moron_eye_feature_list, weihgts, two_tailed=False)
    moran_loc = Moran_Local(moron_eye_feature_list, weihgts)

    return(mi,moran_loc)

#A function to perform nearest neighbour comparisions you must give  it the label of the mask
# its pixel values
# and the corresponding region adjacency graph
# no depends
def smallestSignedAngleBetween(x, y):
    a = x - y
    if a > 180:
        a -= 360 
    if a < -180:
        a += 360 
    return(a)
def nearest_neighbour_comparisions(rag,mask_label):
            orientation_list = []
            area_list = []
            
            focal_orientation = rag.nodes[mask_label]['orientation']
            focal_area = rag.nodes[mask_label]['area']

            region_graph = rag
            naybes = region_graph.neighbors(mask_label)
            
            for first_n in naybes:
                first_o = region_graph.nodes[first_n]['orientation']
                first_a = region_graph.nodes[first_n]['area']
                smlst_ar = focal_area / first_a
                smlst_sa = smallestSignedAngleBetween(np.rad2deg(focal_orientation),np.rad2deg(first_o))
                orientation_list.append(math.radians(smlst_sa))
                area_list.append(smlst_ar)
                
            return(np.mean(area_list),average_angles(orientation_list))
            return(a)

# Dont include example implimentation but can be used to determine
#angle between nucleus and golgi that can be compared with
# cel orientation
def angle_between_points(p1, p2):
    d1 = p2[0] - p1[0]
    d2 = p2[1] - p1[1]
    if d1 == 0:
        if d2 == 0:  # same points?
            deg = 0
        else:
            deg = 0 if p1[1] > p2[1] else 180
    elif d2 == 0:
        deg = 90 if p1[0] < p2[0] else 270
    else:
        deg = math.atan(d2 / d1) / pi * 180
        lowering = p1[1] < p2[1]
        if (lowering and deg < 0) or (not lowering and deg > 0):
            deg += 270
        else:
            deg += 90
    return deg
>>>>>>> 05ec6a8a

def read_parameters(parameter_file):

    parameters = dict()

    if os.path.exists("../feature_extraction/base/parameters.yml"):
        with open("../feature_extraction/base/parameters.yml") as file:
            parameters = yaml.load(file, Loader=yaml.FullLoader)

    #with open("base/parameters.yml") as file:
    #    parameters = yaml.load(file, Loader=yaml.FullLoader)
    with open(parameter_file) as file:
        parameters_local = yaml.load(file, Loader=yaml.FullLoader)

    # overwrite global parameters with local setting
    for key in parameters_local:
        parameters[key] = parameters_local[key]
    
    return parameters
    
def read_image(parameters, filename):

    img = skimage.io.imread(filename)

    if img.shape[0] < min(img.shape[1],img.shape[2]):
        print("Warning: channel is on the first dimension of the image.")
        img = img.reshape(np.shape[1], np.shape[2], np.shape[0])

    return img

def get_image_for_segmentation(parameters, img):

    print(parameters["channel_junction"])
    print(img.shape)
    im_junction = img[:,:,int(parameters["channel_junction"])]
    if parameters["channel_nucleus"] >= 0:
    	im_nucleus = img[:,:,int(parameters["channel_nucleus"])]
    	im_seg = np.array([im_junction, im_nucleus])
    else:
    	return im_junction

    return im_seg

def get_cellpose_segmentation(parameters, im_seg):

    model = cellpose.models.Cellpose(gpu=True, model_type='cyto')
    if parameters["channel_nucleus"] >= 0:
    	channels = [1,2]
    else:
    	channels = [0,0]

    masks, flows, styles, diams = model.eval(im_seg, diameter=parameters["estimated_cell_diameter"], channels=channels)  

    return masks

def get_nuclei_mask(parameters, img, cellpose_mask):

    img_nuclei_blur = ndi.gaussian_filter(img[:,:,parameters["channel_nucleus"]], sigma=3)

    nuclei_mask = np.where(img_nuclei_blur > skimage.filters.threshold_otsu(img_nuclei_blur), True, False)

    nuclei_label = nuclei_mask*cellpose_mask

    return nuclei_label

def get_nuclei_cellpose(parameters, img, cellpose_mask):

    model = cellpose.models.Cellpose(gpu=True, model_type='nuclei')

    channels = [0,0]

    masks, flows, styles, diams = model.eval(img, diameter=parameters["estimated_cell_diameter"], channels=channels)
    #masks, flows, styles, diams = model.eval(img, channels=channels)

    nuclei_mask = np.where(masks > 0, True, False)

    nuclei_label = nuclei_mask*cellpose_mask

    return nuclei_label

def get_golgi_mask(parameters, img, cellpose_mask):

    img_golgi_blur = ndi.gaussian_filter(img[:,:,parameters["channel_golgi"]], sigma=3)
    
    golgi_mask = np.where(img_golgi_blur > skimage.filters.threshold_otsu(img_golgi_blur), True, False)

    golgi_label = golgi_mask*cellpose_mask
    
    return golgi_label


def get_features_from_cellpose_seg(parameters, img, cell_mask, filename):

    if parameters["channel_nucleus"] >= 0: 
        nuclei_mask = get_nuclei_mask(parameters, img, cell_mask)
    #nuclei_mask = get_nuclei_cellpose(parameters, img, cell_mask)
    if parameters["channel_golgi"] >= 0:
        golgi_mask = get_golgi_mask(parameters, img, cell_mask)
    
    if parameters["channel_expression_marker"] >= 0:
        im_marker = img[:,:,parameters["channel_expression_marker"]]

    single_cell_props = pd.DataFrame()
    counter = 0

    for label in range(1,np.max(cell_mask)-1):
        
        single_cell_mask = np.where(cell_mask ==label, 1, 0)
        if parameters["channel_nucleus"] >= 0:
            single_nucleus_mask = np.where(nuclei_mask==label, 1, 0)
        if parameters["channel_golgi"] >= 0:
            single_golgi_mask = np.where(golgi_mask ==label, 1, 0)    
        
        #area_golgi_px2 = len(single_golgi_mask[single_golgi_mask==1])
        #area_nucleus_px2 = len(single_nucleus_mask[single_nucleus_mask==1])    
        
        #if (area_nucleus_px2) < 10 or (area_golgi_px2 < 10):
        #    continue
                    
        #print(len(single_cell_mask[single_cell_mask==1]))
        #print(len(single_nucleus_mask[single_nucleus_mask==1]))
        #print(len(single_golgi_mask[single_golgi_mask==1]))
          
        regions = skimage.measure.regionprops(single_cell_mask)
        for props in regions:
            x_cell, y_cell = props.centroid
            # note, the values of orientation from props are in [-pi/2,pi/2] with zero along the y-axis
            orientation = np.pi/2.0 - props.orientation
            minor_axis_length = props.minor_axis_length
            major_axis_length = props.major_axis_length
            area = props.area
            perimeter = props.perimeter     


        
        single_cell_props.at[counter, "filename"] = filename
        single_cell_props.at[counter, "label"] = label
        single_cell_props.at[counter, "X_cell"] = x_cell
        single_cell_props.at[counter, "Y_cell"] = y_cell
        single_cell_props.at[counter, "shape_orientation"] = orientation
        single_cell_props.at[counter, "flow_shape_alignment"] = np.sin(orientation) # assumes flow from left to right anlong x-axis
        single_cell_props.at[counter, "major_axis_length"] = major_axis_length
        single_cell_props.at[counter, "minor_axis_length"] = minor_axis_length
        single_cell_props.at[counter, "area"] = area
        single_cell_props.at[counter, "perimeter"] = perimeter
        

         
        if parameters["channel_nucleus"] >= 0:
            regions = skimage.measure.regionprops(single_nucleus_mask)
            for props in regions:
                x_nucleus, y_nucleus = props.centroid
                # note, the values of orientation from props are in [-pi/2,pi/2] with zero along the y-axis
                orientation_nuc = np.pi/2.0 - props.orientation
                minor_axis_length_nuc = props.minor_axis_length
                major_axis_length_nuc = props.major_axis_length
                area_nuc = props.area
                perimeter_nuc = props.perimeter     


            
            single_cell_props.at[counter, "X_nuc"] = x_nucleus
            single_cell_props.at[counter, "Y_nuc"] = y_nucleus
            single_cell_props.at[counter, "shape_orientation_nuc"] = orientation_nuc
            single_cell_props.at[counter, "flow_shape_alignment_nuc"] = np.sin(orientation_nuc) # assumes flow from left to right anlong x-axis
            single_cell_props.at[counter, "major_axis_length_nuc"] = major_axis_length_nuc
            single_cell_props.at[counter, "minor_axis_length_nuc"] = minor_axis_length_nuc
            single_cell_props.at[counter, "area"] = area_nuc
            single_cell_props.at[counter, "perimeter"] = perimeter_nuc
     


        if parameters["channel_expression_marker"] >= 0:
            regions = skimage.measure.regionprops(single_cell_mask, intensity_image=im_marker)
            for props in regions:
                mean_expression = props.mean_intensity
                area_cell = props.area
            single_cell_props.at[counter, "mean_expression"] = mean_expression
            single_cell_props.at[counter, "sum_expression"] = mean_expression*area_cell
            
            if parameters["channel_nucleus"] >= 0:
                regions = skimage.measure.regionprops(single_nucleus_mask, intensity_image=im_marker)
                for props in regions:
                    mean_expression_nuc = props.mean_intensity
                    area_nuc = props.area
                single_cell_props.at[counter, "mean_expression_nuc"] = mean_expression_nuc
                single_cell_props.at[counter, "sum_expression_nuc"] = mean_expression_nuc*area_nuc

                cytosol_mask = np.logical_xor(single_cell_mask.astype(bool), single_nucleus_mask.astype(bool))

                regions = skimage.measure.regionprops(cytosol_mask.astype(int), intensity_image=im_marker)
                for props in regions:
                    mean_expression_cyt = props.mean_intensity
                    area_cyt = props.area
                single_cell_props.at[counter, "mean_expression_cyt"] = mean_expression_cyt
                single_cell_props.at[counter, "sum_expression_cyt"] = mean_expression_cyt*area_cyt
            
            membrane_mask = get_outline_from_mask(single_cell_mask.astype(bool), parameters["membrane_thickness"])

            regions = skimage.measure.regionprops(membrane_mask.astype(int), intensity_image=im_marker)
            for props in regions:
                mean_expression_mem = props.mean_intensity
                area_mem = props.area
            single_cell_props.at[counter, "mean_expression_mem"] = mean_expression_mem
            single_cell_props.at[counter, "sum_expression_mem"] = mean_expression_mem*area_mem
    
        if (parameters["channel_nucleus"] >= 0) and (parameters["channel_golgi"] >= 0):
            regions = skimage.measure.regionprops(single_golgi_mask)
            for props in regions:
                x_golgi, y_golgi = props.centroid
            
            single_cell_props.at[counter, "X_golgi"] = x_golgi
            single_cell_props.at[counter, "Y_golgi"] = y_golgi
            
            distance2 = (x_golgi - x_nucleus)**2
            distance2 += (y_golgi - y_nucleus)**2
            
            single_cell_props.at[counter, "distance"] = np.sqrt(distance2)
            
            vec_x = x_golgi - x_nucleus
            vec_y = y_golgi - y_nucleus
            angle_rad_ = np.arctan2(vec_x, vec_y)
            
            angle_rad = angle_rad_
            
            if (angle_rad_ < 0.0):
                angle_rad = 2.0*np.pi + angle_rad_
            
            single_cell_props.at[counter, "vec_X"] = vec_x
            single_cell_props.at[counter, "vec_Y"] = vec_y
            single_cell_props.at[counter, "angle_rad"] = angle_rad
            single_cell_props.at[counter, "flow_alignment"] = np.sin(angle_rad)
            single_cell_props.at[counter, "angle_deg"] = 180.0*angle_rad/np.pi   
        
        counter += 1

    im_junction = img[:,:,int(parameters["channel_junction"])]
    im_marker = img[:,:,int(parameters["channel_expression_marker"])]
    
<<<<<<< HEAD
    if parameters["plot_polarity"]:
        plot_fcts.plot_polarity(parameters, im_junction, [cell_mask, nuclei_mask, golgi_mask], single_cell_props, filename)
    if parameters["plot_marker"]:
        plot_fcts.plot_marker(parameters, im_marker, [cell_mask, nuclei_mask, golgi_mask], single_cell_props, filename)
    if parameters["plot_alignment"]:
        plot_fcts.plot_alignment(parameters, im_junction, [cell_mask, nuclei_mask, golgi_mask], single_cell_props, filename)

=======
    if parameters["plot_polarity"] and (parameters["channel_golgi"] >= 0):
        plot_polarity(parameters, im_junction, [cell_mask, nuclei_mask, golgi_mask], single_cell_props, filename)
    if parameters["plot_marker"] and (parameters["channel_nucleus"] >= 0):
        plot_marker(parameters, im_marker, [cell_mask, nuclei_mask], single_cell_props, filename)
    if parameters["plot_marker"] and (parameters["channel_nucleus"] < 0):
        plot_marker(parameters, im_marker, [cell_mask], single_cell_props, filename)
    if parameters["plot_alignment"] and (parameters["channel_nucleus"] >= 0):
        plot_alignment(parameters, im_junction, [cell_mask, nuclei_mask], single_cell_props, filename)
    if parameters["plot_marker"] and (parameters["channel_nucleus"] < 0):
        plot_alignment(parameters, im_junction, [cell_mask], single_cell_props, filename)
>>>>>>> 05ec6a8a

    return single_cell_props

def get_outline_from_mask(mask, width = 1):
 
    dilated_mask = ndi.morphology.binary_dilation(mask.astype(bool), iterations = width)
    eroded_mask = ndi.morphology.binary_erosion(mask.astype(bool), iterations = width)
    outline_mask = np.logical_xor(dilated_mask, eroded_mask)
    
    return outline_mask

def plot_polarity(parameters, im_junction, masks, single_cell_props, filename):
    
    output_path = parameters['output_path']
    output_filename = parameters["output_filename"]
    output_filepath = output_path + output_filename

    fig, ax = plt.subplots(figsize=(10,10))
    
    cell_mask = masks[0] 
    nuclei_mask = masks[1].astype(bool)
    golgi_mask = masks[2].astype(bool)

    nuclei_mask_ = np.where(nuclei_mask == True, 70, 0)
    golgi_mask_ = np.where(golgi_mask == True, 1, 0)

    ax.imshow(im_junction, cmap=plt.cm.gray, alpha = 1.0)
    ax.imshow(cell_mask, cmap=plt.cm.Set3, alpha = 0.25)
    ax.imshow(np.ma.masked_where(nuclei_mask_ == 0, nuclei_mask_),  plt.cm.gist_rainbow, vmin=0, vmax=100, alpha = 0.5)
    ax.imshow(np.ma.masked_where(golgi_mask_ == 0, golgi_mask_),  plt.cm.gist_rainbow, vmin=0, vmax=100, alpha = 0.5)

    for index, row in single_cell_props.iterrows():
        ax.plot( row["Y_nuc"], row["X_nuc"], '.g', markersize=1)
        ax.plot( row["Y_golgi"], row["X_golgi"], '.m', markersize=1)
        ax.arrow(row["Y_nuc"], row["X_nuc"], row["Y_golgi"]- row["Y_nuc"],row["X_golgi"]- row["X_nuc"], color = 'white', width = 2)
        if parameters["show_polarity_angles"]:
            ax.text(row["Y_cell"], row["X_cell"], str(int(np.round(row["angle_deg"],0))), color = "yellow", fontsize = 6)
    

    ax.set_xlim(0,im_junction.shape[0])
    ax.set_ylim(0,im_junction.shape[1])
    plt.savefig(output_path + filename + "_nuclei_golgi_vector.pdf")
    plt.savefig(output_path + filename + "_nuclei_golgi_vector.png")

    return 0


def plot_marker(parameters, im_marker, masks, single_cell_props, filename):
    
    output_path = parameters['output_path']
    output_filename = parameters["output_filename"]
    output_filepath = output_path + output_filename

    sub_figs = len(masks) + 1
    fig, ax = plt.subplots(1, sub_figs, figsize=(10*sub_figs,10))
    
    cell_mask = masks[0]
    if sub_figs > 2: 
        nuclei_mask = masks[1].astype(bool)

        nuclei_mask_ = np.where(nuclei_mask == True, 70, 0)

    for i in range(sub_figs):
        ax[i].imshow(im_marker, cmap=plt.cm.gray, alpha = 1.0)

    #ax[1].imshow(im_marker, cmap=plt.cm.gray, alpha = 1.0)
    #ax[2].imshow(im_marker, cmap=plt.cm.gray, alpha = 1.0)


    #outline_nuc = get_outline_from_mask(nuclei_mask, parameters["outline_width"])
    #outline_nuc_ = np.where(outline_nuc == True, 30, 0)
    #ax[0].imshow(np.ma.masked_where(outline_nuc_ == 0, outline_nuc_),  plt.cm.Wistia, vmin=0, vmax=100, alpha = 0.75)
 
    if sub_figs > 2:
        outline_nuc = get_outline_from_mask(nuclei_mask, parameters["outline_width"])
        outline_nuc_ = np.where(outline_nuc == True, 30, 0)
        ax[sub_figs - 1].imshow(np.ma.masked_where(outline_nuc_ == 0, outline_nuc_),  plt.cm.Wistia, vmin=0, vmax=100, alpha = 0.75)

    outlines_cell = np.zeros((im_marker.shape[0], im_marker.shape[1]))
    outlines_mem = np.zeros((im_marker.shape[0], im_marker.shape[1]))

    for label in range(1,np.max(cell_mask)+1):
        single_cell_mask = np.where(cell_mask ==label, 1, 0)
        outline_cell = get_outline_from_mask(single_cell_mask, parameters["outline_width"])
        outline_cell_ = np.where(outline_cell == True, 30, 0)
        outlines_cell += outline_cell_
        
        outline_mem = get_outline_from_mask(single_cell_mask, parameters["membrane_thickness"])
        outline_mem_ = np.where(outline_mem == True, 30, 0)
        outlines_mem += outline_mem_
    
        #ax[1].imshow(np.ma.masked_where(outline_nuc_ == 0, outline_nuc_),  plt.cm.Wistia, vmin=0, vmax=100, alpha = 0.75)
        #ax[1].imshow(np.ma.masked_where(outline_cell_ == 0, outline_cell_),  plt.cm.Wistia, vmin=0, vmax=100, alpha = 0.75)
    
    outlines_cell_ = np.where(outlines_cell > 0, 30, 0)
    ax[0].imshow(np.ma.masked_where(outlines_cell_ == 0, outlines_cell_),  plt.cm.Wistia, vmin=0, vmax=100, alpha = 0.5)
        
    outlines_mem_ = np.where(outlines_mem > 0, 30, 0)
    ax[1].imshow(np.ma.masked_where(outlines_mem_ == 0, outlines_mem_),  plt.cm.Wistia, vmin=0, vmax=100, alpha = 0.5)
    
    '''
    for label in range(1,np.max(cell_mask)+1):
        single_cell_mask = np.where(cell_mask ==label, 1, 0)
        outline_cell = get_outline_from_mask(single_cell_mask, parameters["outline_width"])
        outline_cell_ = np.where(outline_cell == True, 30, 0)
        #ax[1].imshow(np.ma.masked_where(outline_nuc_ == 0, outline_nuc_),  plt.cm.Wistia, vmin=0, vmax=100, alpha = 0.75)
        #ax[1].imshow(np.ma.masked_where(outline_cell_ == 0, outline_cell_),  plt.cm.Wistia, vmin=0, vmax=100, alpha = 0.75)
        
        outline_mem = get_outline_from_mask(single_cell_mask, parameters["membrane_thickness"])
        outline_mem_ = np.where(outline_mem == True, 30, 0)
        #ax[2].imshow(np.ma.masked_where(outline_mem_ == 0, outline_mem_),  plt.cm.Wistia, vmin=0, vmax=100, alpha = 0.75)
    '''


    for index, row in single_cell_props.iterrows():
        
        ax[0].text( row["Y_cell"], row["X_cell"], str(np.round(row["mean_expression"],1)), color = "w", fontsize=6)
        ax[1].text( row["Y_cell"], row["X_cell"], str(np.round(row["mean_expression_mem"],1)), color = "w", fontsize=6)
        if sub_figs > 2:
            ax[sub_figs-1].text( row["Y_nuc"], row["X_nuc"], str(np.round(row["mean_expression_nuc"],1)), color = "w", fontsize=6)

    #    ax.plot( row["Y_golgi"], row["X_golgi"], '.m', markersize=1)
    #    ax.arrow(row["Y_nuc"], row["X_nuc"], row["Y_golgi"]- row["Y_nuc"],row["X_golgi"]- row["X_nuc"], color = 'white', width = 2)
    

    ax[0].set_title("mean intensity cell")
    ax[1].set_title("mean intensity membrane")
    if sub_figs > 2:
       ax[sub_figs - 1].set_title("mean intensity nucleus")

    #ax.set_xlim(0,im_marker.shape[0])
    #ax.set_ylim(0,im_marker.shape[1])
    plt.savefig(output_path + filename + "_marker_expression.pdf")
    plt.savefig(output_path + filename + "_marker_expression.png")
    
    #print("plotted expression")
        
    return 0

def plot_alignment(parameters, im_junction, masks, single_cell_props, filename):

    output_path = parameters['output_path']
    output_filename = parameters["output_filename"]
    output_filepath = output_path + output_filename

    sub_figs = len(masks)
    fig, ax = plt.subplots(1, sub_figs)

    cell_mask = masks[0]
    if sub_figs > 1:
        nuclei_mask = masks[1].astype(bool)

    #regions = regionprops(mask)
    #for props in regions:
    #    y0, x0 = props.centroid
    #    orientation = props.orientation
    #    x1 = x0 + math.cos(orientation) * 0.5 * props.minor_axis_length
    #    y1 = y0 - math.sin(orientation) * 0.5 * props.minor_axis_length
    #    x2 = x0 - math.sin(orientation) * 0.5 * props.major_axis_length
    #    y2 = y0 - math.cos(orientation) * 0.5 * props.major_axis_length

    #ax.plot((x0, x1), (y0, y1), '--r', linewidth=0.5)
    #ax.plot((x0, x2), (y0, y2), '--r', linewidth=0.5)
    #ax.plot(x0, y0, '.b', markersize=5)

    #ax[0].imshow(im_marker, cmap=plt.cm.gray, alpha = 1.0)
    
    if sub_figs > 1:
        ax[0].imshow(im_junction, cmap=plt.cm.gray, alpha = 1.0)
        ax[0].imshow(cell_mask, cmap=plt.cm.Set3, alpha = 0.25)

        ax[1].imshow(im_junction, cmap=plt.cm.gray, alpha = 1.0)
        #ax[1].imshow(nuclei_mask,  cmap = plt.cm.Set3, alpha = 0.5)

        nuclei_mask_ = np.where(nuclei_mask == True, 70, 0)
        ax[1].imshow(np.ma.masked_where(nuclei_mask_ == 0, nuclei_mask_),  plt.cm.gist_rainbow, vmin=0, vmax=100, alpha = 0.5)
    else:
        ax.imshow(im_junction, cmap=plt.cm.gray, alpha = 1.0)
        ax.imshow(cell_mask, cmap=plt.cm.Set3, alpha = 0.25)




    for index, row in single_cell_props.iterrows():
        orientation = row['shape_orientation']
        x0 = row['X_cell']
        y0 = row['Y_cell']
        
        #x1 = x0 + math.cos(orientation) * 0.5 * row['major_axis_length']
        #y1 = y0 + math.sin(orientation) * 0.5 * row['major_axis_length']
        #x2 = x0 + math.sin(orientation) * 0.5 * row['minor_axis_length']
        #y2 = y0 - math.cos(orientation) * 0.5 * row['minor_axis_length']
        
        x1 = x0 + math.sin(orientation) * 0.5 * row['major_axis_length']
        y1 = y0 + math.cos(orientation) * 0.5 * row['major_axis_length']
        x2 = x0 + math.cos(orientation) * 0.5 * row['minor_axis_length']
        y2 = y0 - math.sin(orientation) * 0.5 * row['minor_axis_length']
        
        if sub_figs > 1:
            ax[0].plot((y0, y1), (x0, x1), '--r', linewidth=0.5)
            ax[0].plot((y0, y2), (x0, x2), '--r', linewidth=0.5)
            ax[0].plot(y0, x0, '.b', markersize=5)
            orientation_degree = 180.0*orientation/np.pi
            ax[0].text( y0, x0, str(int(np.round(orientation_degree,0))), color = "yellow", fontsize=4)
        else:
            ax.plot((y0, y1), (x0, x1), '--r', linewidth=0.5)
            ax.plot((y0, y2), (x0, x2), '--r', linewidth=0.5)
            ax.plot(y0, x0, '.b', markersize=5)
            orientation_degree = 180.0*orientation/np.pi
            ax.text( y0, x0, str(int(np.round(orientation_degree,0))), color = "yellow", fontsize=4)
               

        
        if sub_figs > 1:
            orientation = row['shape_orientation_nuc']
            x0 = row['X_nuc']
            y0 = row['Y_nuc']
            #x1 = x0 + math.cos(orientation) * 0.5 * row['major_axis_length_nuc']
            #y1 = y0 + math.sin(orientation) * 0.5 * row['major_axis_length_nuc']
            #x2 = x0 + math.sin(orientation) * 0.5 * row['minor_axis_length_nuc']
            #y2 = y0 - math.cos(orientation) * 0.5 * row['minor_axis_length_nuc']

            x1 = x0 + math.sin(orientation) * 0.5 * row['major_axis_length_nuc']
            y1 = y0 + math.cos(orientation) * 0.5 * row['major_axis_length_nuc']
            x2 = x0 + math.cos(orientation) * 0.5 * row['minor_axis_length_nuc']
            y2 = y0 - math.sin(orientation) * 0.5 * row['minor_axis_length_nuc']
            
            ax[1].plot((y0, y1), (x0, x1), '--r', linewidth=0.5)
            ax[1].plot((y0, y2), (x0, x2), '--r', linewidth=0.5)
            ax[1].plot(y0, x0, '.b', markersize=5)

            orientation_degree = 180.0*orientation/np.pi
            ax[1].text( y0, x0, str(int(np.round(orientation_degree,0))), color = "yellow", fontsize=4)

        #ax[1].text( row["Y_cell"], row["X_cell"], str(np.round(row["mean_expression"],1)), color = "w", fontsize=6)

    if sub_figs > 1:
        ax[0].set_title("alignment cell shape")
        ax[0].set_xlim(0,im_junction.shape[0])
        ax[0].set_ylim(0,im_junction.shape[1])
    
        ax[1].set_title("alignment nuclei shape")
        ax[1].set_xlim(0,im_junction.shape[0])
        ax[1].set_ylim(0,im_junction.shape[1])
    else:
        ax.set_title("alignment cell shape")
        ax.set_xlim(0,im_junction.shape[0])
        ax.set_ylim(0,im_junction.shape[1])
    
    

    plt.tight_layout()
    plt.savefig(output_path + filename + "_alignment.pdf")
    plt.savefig(output_path + filename + "_alignment.png")

    return 0

<|MERGE_RESOLUTION|>--- conflicted
+++ resolved
@@ -17,184 +17,8 @@
 from skimage.measure import regionprops
 from skimage.future.graph import RAG
 import networkx as nw
-<<<<<<< HEAD
 import plot_fcts
 
-=======
-from splot.esda import moran_scatterplot
-from esda.moran import Moran_Local
-
-#Run morans eye on the features you have gathered
-#function requires a region adjancency graph with node associated features
-#feature of choice can be passed to function in the feature argument "orientation" for instance
-#depends math
-def average_angles(angles):
-    """Average (mean) of angles
-
-    Return the average of an input sequence of angles. The result is between
-    ``0`` and ``2 * math.pi``.
-    If the average is not defined (e.g. ``average_angles([0, math.pi]))``,
-    a ``ValueError`` is raised.
-    """
-
-    x = sum(math.cos(a) for a in angles)
-    y = sum(math.sin(a) for a in angles)
-
-    if x == 0 and y == 0:
-        #raise ValueError(
-        #    "The angle average of the inputs is undefined: %r" % angles)
-        print("propper doggered innit")
-        return(3.3)
-    # To get outputs from -pi to +pi, delete everything but math.atan2() here.
-    return np.rad2deg(math.fmod(math.atan2(y, x)+ 2 * math.pi, 2 * math.pi))
-#depends skleanr rag
-def remove_islands(frame_graph, mask):
-    list_of_islands = []
-    #Get list of islands - nodes with no neighbkluors,
-    #remove nodes with neighbours
-    #frame_graph = orientation_graph(dat_no_edges[i,:,:])
-    for nodez in frame_graph.nodes:
-        if len(list(frame_graph.neighbors(nodez))) == 0:
-            list_of_islands.append(nodez)
-    
-    print(list_of_islands)
-    #remove islands from image and graph
-    for elemet in np.unique(list_of_islands):
-        frame_graph.remove_node(elemet)
-        mask[:,:][mask[:,:] == elemet] = 0
-    return(frame_graph,mask)
-
-##Border removal function assumes image is symmetrical
-#neeed to full around a bit with values on lines 55-62 if not symmetrical
-#depend np
-def remove_edges(mask):
-    segments = mask.astype("int")
-    end_1,end_2 = mask.shape[0],mask.shape[1]
-
-    start_1, start_2 = 0,0
-
-    the_start = np.empty(mask.shape[0])
-    the_start.fill(int(start_1))
-    the_end = np.empty(mask.shape[0])
-    the_end.fill(int(end_1 - 1 ))
-    lower_right_arr = np.asarray(range(start_1,end_1))
-
-    #list of points with 0, 0 - max
-    roof = np.asarray([the_start,lower_right_arr])
-    #list of of points with max 0-max
-    floor = np.asarray([the_end,lower_right_arr])
-    #list of point 0-max, 0
-    left_wall = np.asarray([lower_right_arr,the_start])
-    #list of point 0-max, max
-    right_wall = np.asarray([lower_right_arr,the_end])
-
-    concat_arr = np.hstack([left_wall,right_wall,roof,floor]).astype("int")
-    x_indexed = segments[(concat_arr[1,:]),(concat_arr[0,:])]
-
-    for elemet in np.unique(x_indexed):
-        segments[segments == elemet] = 0
-    return(segments)
-
-#depends rag and regionprops
-def orientation_graph(img):
-
-    rag = RAG(img.astype("int"))
-    rag.remove_node(0)
-
-    regions = regionprops(img.astype("int"))
-    for region in regions:
-        rag.nodes[region['label']]['orientation'] = region['orientation']
-        rag.nodes[region['label']]['area'] = region['area']
-        rag.nodes[region['label']]['polarity'] = region['major_axis_length'] / region['minor_axis_length']
-        rag.nodes[region['label']]['aspect_ratio'] = (region["bbox"][2] - region["bbox"][0]) / (region["bbox"][3] - region["bbox"][1])
-    return(rag)
-
-#depends pysal skleanr-rag
-def morans_data_prep(rag,feature):
-    weihgts = psy.lib.weights.W.from_networkx(rag)
-
-    moron_eye_feature_list = []
-
-    rag_labels = list(rag.nodes)
-    moran_keys = weihgts.neighbors.keys()
-
-    for nombritas in zip(rag_labels,moran_keys):
-        #print(nombritas)
-        #print(len(list(rag.neighbors(nombritas[0]))))
-        #print(len(weihgts.neighbors[nombritas[1]]))
-
-        feature2append = rag.nodes[nombritas[0]]
-        single_feature = (feature2append[feature])
-
-        moron_eye_feature_list.append(single_feature)
-
-    return(moron_eye_feature_list,weihgts)
-
-# weights, feature_list = morans_I(features_no_island_Edges,'orientation')
-
-#carry out morans I and local morans, get stuff out of them
-#should not that your feature from previous function is used
-#depends pysal
-def run_morans(moron_eye_feature_list,weihgts):
-    mi = psy.explore.esda.Moran(moron_eye_feature_list, weihgts, two_tailed=False)
-    moran_loc = Moran_Local(moron_eye_feature_list, weihgts)
-
-    return(mi,moran_loc)
-
-#A function to perform nearest neighbour comparisions you must give  it the label of the mask
-# its pixel values
-# and the corresponding region adjacency graph
-# no depends
-def smallestSignedAngleBetween(x, y):
-    a = x - y
-    if a > 180:
-        a -= 360 
-    if a < -180:
-        a += 360 
-    return(a)
-def nearest_neighbour_comparisions(rag,mask_label):
-            orientation_list = []
-            area_list = []
-            
-            focal_orientation = rag.nodes[mask_label]['orientation']
-            focal_area = rag.nodes[mask_label]['area']
-
-            region_graph = rag
-            naybes = region_graph.neighbors(mask_label)
-            
-            for first_n in naybes:
-                first_o = region_graph.nodes[first_n]['orientation']
-                first_a = region_graph.nodes[first_n]['area']
-                smlst_ar = focal_area / first_a
-                smlst_sa = smallestSignedAngleBetween(np.rad2deg(focal_orientation),np.rad2deg(first_o))
-                orientation_list.append(math.radians(smlst_sa))
-                area_list.append(smlst_ar)
-                
-            return(np.mean(area_list),average_angles(orientation_list))
-            return(a)
-
-# Dont include example implimentation but can be used to determine
-#angle between nucleus and golgi that can be compared with
-# cel orientation
-def angle_between_points(p1, p2):
-    d1 = p2[0] - p1[0]
-    d2 = p2[1] - p1[1]
-    if d1 == 0:
-        if d2 == 0:  # same points?
-            deg = 0
-        else:
-            deg = 0 if p1[1] > p2[1] else 180
-    elif d2 == 0:
-        deg = 90 if p1[0] < p2[0] else 270
-    else:
-        deg = math.atan(d2 / d1) / pi * 180
-        lowering = p1[1] < p2[1]
-        if (lowering and deg < 0) or (not lowering and deg > 0):
-            deg += 270
-        else:
-            deg += 90
-    return deg
->>>>>>> 05ec6a8a
 
 def read_parameters(parameter_file):
 
@@ -434,26 +258,16 @@
     im_junction = img[:,:,int(parameters["channel_junction"])]
     im_marker = img[:,:,int(parameters["channel_expression_marker"])]
     
-<<<<<<< HEAD
-    if parameters["plot_polarity"]:
+    if parameters["plot_polarity"] and (parameters["channel_golgi"] >= 0):
         plot_fcts.plot_polarity(parameters, im_junction, [cell_mask, nuclei_mask, golgi_mask], single_cell_props, filename)
-    if parameters["plot_marker"]:
-        plot_fcts.plot_marker(parameters, im_marker, [cell_mask, nuclei_mask, golgi_mask], single_cell_props, filename)
-    if parameters["plot_alignment"]:
-        plot_fcts.plot_alignment(parameters, im_junction, [cell_mask, nuclei_mask, golgi_mask], single_cell_props, filename)
-
-=======
-    if parameters["plot_polarity"] and (parameters["channel_golgi"] >= 0):
-        plot_polarity(parameters, im_junction, [cell_mask, nuclei_mask, golgi_mask], single_cell_props, filename)
     if parameters["plot_marker"] and (parameters["channel_nucleus"] >= 0):
-        plot_marker(parameters, im_marker, [cell_mask, nuclei_mask], single_cell_props, filename)
+        plot_fcts.plot_marker(parameters, im_marker, [cell_mask, nuclei_mask], single_cell_props, filename)
     if parameters["plot_marker"] and (parameters["channel_nucleus"] < 0):
-        plot_marker(parameters, im_marker, [cell_mask], single_cell_props, filename)
+        plot_fcts.plot_marker(parameters, im_marker, [cell_mask], single_cell_props, filename)
     if parameters["plot_alignment"] and (parameters["channel_nucleus"] >= 0):
-        plot_alignment(parameters, im_junction, [cell_mask, nuclei_mask], single_cell_props, filename)
+        plot_fcts.plot_alignment(parameters, im_junction, [cell_mask, nuclei_mask], single_cell_props, filename)
     if parameters["plot_marker"] and (parameters["channel_nucleus"] < 0):
-        plot_alignment(parameters, im_junction, [cell_mask], single_cell_props, filename)
->>>>>>> 05ec6a8a
+        plot_fcts.plot_alignment(parameters, im_junction, [cell_mask], single_cell_props, filename)
 
     return single_cell_props
 
